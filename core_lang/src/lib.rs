#[macro_use]
extern crate pest_derive;
#[macro_use]
pub mod error;

mod asm_generation;
mod asm_lang;
mod build_config;
mod concurrent_slab;
pub mod constants;
mod control_flow_analysis;
mod ident;
pub mod parse_tree;
mod parser;
pub mod semantic_analysis;
mod span;
mod style;
pub(crate) mod type_engine;

use crate::asm_generation::checks::check_invalid_opcodes;
pub use crate::parse_tree::*;
pub use crate::parser::{HllParser, Rule};
use crate::{asm_generation::compile_ast_to_asm, error::*};
pub use asm_generation::{AbstractInstructionSet, FinalizedAsm, HllAsmSet};
pub use build_config::BuildConfig;
use control_flow_analysis::{ControlFlowGraph, Graph};
use pest::iterators::Pair;
use pest::Parser;
use std::collections::{HashMap, HashSet};

use semantic_analysis::{TreeType, TypedParseTree};
pub mod types;
pub(crate) mod utils;
pub use crate::parse_tree::{Declaration, Expression, UseStatement, WhileLoop};

pub use crate::span::Span;
pub use error::{CompileError, CompileResult, CompileWarning};
pub use ident::Ident;
pub use semantic_analysis::{Namespace, TypedDeclaration, TypedFunctionDeclaration};
pub use type_engine::TypeInfo;

// todo rename to language name
#[derive(Debug)]
pub struct HllParseTree<'sc> {
    pub contract_ast: Option<ParseTree<'sc>>,
    pub script_ast: Option<ParseTree<'sc>>,
    pub predicate_ast: Option<ParseTree<'sc>>,
    pub library_exports: Vec<(Ident<'sc>, ParseTree<'sc>)>,
}

#[derive(Debug)]
pub struct HllTypedParseTree<'sc> {
    pub library_exports: LibraryExports<'sc>,
}

#[derive(Debug)]
pub struct LibraryExports<'sc> {
    pub namespace: Namespace<'sc>,
    trees: Vec<TypedParseTree<'sc>>,
}

#[derive(Debug)]
pub struct ParseTree<'sc> {
    /// In a typical programming language, you might have a single root node for your syntax tree.
    /// In this language however, we want to expose multiple public functions at the root
    /// level so the tree is multi-root.
    pub root_nodes: Vec<AstNode<'sc>>,
    pub span: span::Span<'sc>,
}

#[derive(Debug, Clone)]
pub struct AstNode<'sc> {
    pub content: AstNodeContent<'sc>,
    pub span: span::Span<'sc>,
}

#[derive(Debug, Clone)]
pub enum AstNodeContent<'sc> {
    UseStatement(UseStatement<'sc>),
    ReturnStatement(ReturnStatement<'sc>),
    Declaration(Declaration<'sc>),
    Expression(Expression<'sc>),
    ImplicitReturnExpression(Expression<'sc>),
    WhileLoop(WhileLoop<'sc>),
    IncludeStatement(IncludeStatement<'sc>),
}

impl<'sc> ParseTree<'sc> {
    pub(crate) fn new(span: span::Span<'sc>) -> Self {
        ParseTree {
            root_nodes: Vec::new(),
            span,
        }
    }
}

impl<'sc> ParseTree<'sc> {
    pub(crate) fn push(&mut self, new_node: AstNode<'sc>) {
        self.root_nodes.push(new_node);
    }
}

/// Given an input `str` and an optional [BuildConfig], parse the input into a [HllParseTree].
///
/// Here, the `'sc` lifetime is introduced to the compilation process. It stands for _source code_,
/// and all references to `'sc` in the compiler refer to the lifetime of the original source input
/// `str`.
///
/// # Example
/// ```
/// # fn main() {
///     let input = "script; fn main() -> bool { true }";
///     let result = parse(input, Default::default());
/// # }
/// ```
///
/// # Panics
/// Panics if the generated parser from Pest panics.
pub fn parse<'sc>(
    input: &'sc str,
    config: Option<&BuildConfig>,
) -> CompileResult<'sc, HllParseTree<'sc>> {
    let mut warnings: Vec<CompileWarning> = Vec::new();
    let mut errors: Vec<CompileError> = Vec::new();
    let mut parsed = match HllParser::parse(Rule::program, input) {
        Ok(o) => o,
        Err(e) => {
            return err(
                Vec::new(),
                vec![CompileError::ParseFailure {
                    span: span::Span {
                        span: pest::Span::new(input, get_start(&e), get_end(&e)).unwrap(),
                        path: config.map(|config| config.path()),
                    },
                    err: e,
                }],
            )
        }
    };
    let res = check!(
        parse_root_from_pairs(parsed.next().unwrap().into_inner(), config),
        return err(warnings, errors),
        warnings,
        errors
    );
    ok(res, warnings, errors)
}

pub enum CompilationResult<'sc> {
    Success {
        asm: FinalizedAsm<'sc>,
        warnings: Vec<CompileWarning<'sc>>,
    },
    Library {
        exports: LibraryExports<'sc>,
        warnings: Vec<CompileWarning<'sc>>,
    },
    Failure {
        warnings: Vec<CompileWarning<'sc>>,
        errors: Vec<CompileError<'sc>>,
    },
}
pub enum BytecodeCompilationResult<'sc> {
    Success {
        bytes: Vec<u8>,
        warnings: Vec<CompileWarning<'sc>>,
    },
    Library {
        warnings: Vec<CompileWarning<'sc>>,
    },
    Failure {
        warnings: Vec<CompileWarning<'sc>>,
        errors: Vec<CompileError<'sc>>,
    },
}

pub fn extract_keyword(line: &str, rule: Rule) -> Option<&str> {
    if let Ok(pair) = HllParser::parse(rule, line) {
        Some(pair.as_str().trim())
    } else {
        None
    }
}

fn get_start(err: &pest::error::Error<Rule>) -> usize {
    match err.location {
        pest::error::InputLocation::Pos(num) => num,
        pest::error::InputLocation::Span((start, _)) => start,
    }
}

fn get_end(err: &pest::error::Error<Rule>) -> usize {
    match err.location {
        pest::error::InputLocation::Pos(num) => num,
        pest::error::InputLocation::Span((_, end)) => end,
    }
}

/// This struct represents the compilation of an internal dependency
/// defined through an include statement (the `dep` keyword).
pub(crate) struct InnerDependencyCompileResult<'sc> {
    library_exports: LibraryExports<'sc>,
}
/// For internal compiler use.
/// Compiles an included file and returns its control flow and dead code graphs.
/// These graphs are merged into the parent program's graphs for accurate analysis.
///
/// TODO -- there is _so_ much duplicated code and messiness in this file around the
/// different types of compilation and stuff. After we get to a good state with the MVP,
/// clean up the types here with the power of hindsight
pub(crate) fn compile_inner_dependency<'sc>(
    input: &'sc str,
    initial_namespace: &Namespace<'sc>,
    build_config: BuildConfig,
    dead_code_graph: &mut ControlFlowGraph<'sc>,
    dependency_graph: &mut HashMap<String, HashSet<String>>,
) -> CompileResult<'sc, InnerDependencyCompileResult<'sc>> {
    let mut warnings = Vec::new();
    let mut errors = Vec::new();
    let parse_tree = check!(
        parse(input, Some(&build_config)),
        return err(warnings, errors),
        warnings,
        errors
    );
    match (
        parse_tree.script_ast,
        parse_tree.predicate_ast,
        parse_tree.contract_ast,
    ) {
        (None, None, None) => (),
        _ => {
            errors.push(CompileError::ImportMustBeLibrary {
                span: span::Span {
                    span: pest::Span::new(input, 0, 0).unwrap(),
                    path: Some(build_config.clone().path()),
                },
            });
            return err(warnings, errors);
        }
    }
    let library_exports: LibraryExports = {
        let res: Vec<_> = parse_tree
            .library_exports
            .into_iter()
            .filter_map(|(name, tree)| {
                TypedParseTree::type_check(
                    tree,
                    initial_namespace.clone(),
                    TreeType::Library,
                    &build_config.clone(),
                    dead_code_graph,
                    dependency_graph,
                )
                .ok(&mut warnings, &mut errors)
                .map(|value| (name, value))
            })
            .collect();
        let mut exports = LibraryExports {
            namespace: Default::default(),
            trees: vec![],
        };
        for (ref name, parse_tree) in res {
            exports.namespace.insert_module(
                name.primary_name.to_string(),
                parse_tree.namespace().clone(),
            );
            exports.trees.push(parse_tree);
        }
        exports
    };
    // look for return path errors
    for tree in &library_exports.trees {
        let graph = ControlFlowGraph::construct_return_path_graph(tree);
        errors.append(&mut graph.analyze_return_paths());
    }

    for tree in &library_exports.trees {
        // The dead code will be analyzed later wholistically with the rest of the program
        // since we can't tell what is dead and what isn't just from looking at this file
        if let Err(e) =
            ControlFlowGraph::append_to_dead_code_graph(tree, TreeType::Library, dead_code_graph)
        {
            errors.push(e)
        };
    }

    ok(
        InnerDependencyCompileResult { library_exports },
        warnings,
        errors,
    )
}

pub fn compile_to_asm<'sc>(
    input: &'sc str,
    initial_namespace: &Namespace<'sc>,
    build_config: BuildConfig,
    dependency_graph: &mut HashMap<String, HashSet<String>>,
) -> CompilationResult<'sc> {
    let mut warnings = Vec::new();
    let mut errors = Vec::new();
    let parse_tree = check!(
        parse(input, Some(&build_config)),
        return CompilationResult::Failure { errors, warnings },
        warnings,
        errors
    );
    let mut dead_code_graph = ControlFlowGraph {
        graph: Graph::new(),
        entry_points: vec![],
        namespace: Default::default(),
    };

    let mut type_check_ast = |ast: Option<_>, tree_type| {
        ast.map(|tree| {
            TypedParseTree::type_check(
                tree,
                initial_namespace.clone(),
                tree_type,
                &build_config.clone(),
                &mut dead_code_graph,
                dependency_graph,
            )
            .ok(&mut warnings, &mut errors)
        })
        .flatten()
    };

    let contract_ast = type_check_ast(parse_tree.contract_ast, TreeType::Contract);
    let predicate_ast = type_check_ast(parse_tree.predicate_ast, TreeType::Predicate);
    let script_ast = type_check_ast(parse_tree.script_ast, TreeType::Script);

    let library_exports: LibraryExports = {
        let res: Vec<_> = parse_tree
            .library_exports
            .into_iter()
            .filter_map(|(name, tree)| {
                TypedParseTree::type_check(
                    tree,
                    initial_namespace.clone(),
                    TreeType::Library,
                    &build_config.clone(),
                    &mut dead_code_graph,
                    dependency_graph,
                )
                .ok(&mut warnings, &mut errors)
                .map(|value| (name, value))
            })
            .collect();
        let mut exports = LibraryExports {
            namespace: Default::default(),
            trees: vec![],
        };
        for (ref name, parse_tree) in res {
            exports.namespace.insert_module(
                name.primary_name.to_string(),
                parse_tree.namespace().clone(),
            );
            exports.trees.push(parse_tree);
        }
        exports
    };

    // If there are errors, display them now before performing control flow analysis.
    // It is necessary that the syntax tree is well-formed for control flow analysis
    // to be correct.
    if !errors.is_empty() {
        return CompilationResult::Failure { errors, warnings };
    }

    // perform control flow analysis on each branch
    let (script_warnings, script_errors) =
        perform_control_flow_analysis(&script_ast, TreeType::Script, &mut dead_code_graph);
    let (contract_warnings, contract_errors) =
        perform_control_flow_analysis(&contract_ast, TreeType::Contract, &mut dead_code_graph);
    let (predicate_warnings, predicate_errors) =
        perform_control_flow_analysis(&predicate_ast, TreeType::Predicate, &mut dead_code_graph);
    let (library_warnings, library_errors) =
        perform_control_flow_analysis_on_library_exports(&library_exports, &mut dead_code_graph);

    let mut l_warnings = [
        script_warnings,
        contract_warnings,
        predicate_warnings,
        library_warnings,
    ]
    .concat();
    let mut l_errors = [
        script_errors,
        contract_errors,
        predicate_errors,
        library_errors,
    ]
    .concat();

    errors.append(&mut l_errors);
    warnings.append(&mut l_warnings);
    errors = dedup_unsorted(errors);
    warnings = dedup_unsorted(warnings);
    // for each syntax tree, generate assembly.
    let predicate_asm = if let Some(tree) = predicate_ast {
        Some(check!(
            compile_ast_to_asm(tree, &build_config),
            return CompilationResult::Failure { errors, warnings },
            warnings,
            errors
        ))
    } else {
        None
    };

    let contract_asm = if let Some(tree) = contract_ast {
        Some(check!(
            compile_ast_to_asm(tree, &build_config),
            return CompilationResult::Failure { errors, warnings },
            warnings,
            errors
        ))
    } else {
        None
    };

    let script_asm = if let Some(tree) = script_ast {
        Some(check!(
            compile_ast_to_asm(tree, &build_config),
            return CompilationResult::Failure { errors, warnings },
            warnings,
            errors
        ))
    } else {
        None
    };

    if errors.is_empty() {
        // TODO move this check earlier and don't compile all of them if there is only one
        match (predicate_asm, contract_asm, script_asm, library_exports) {
            (Some(pred), None, None, o) if o.trees.is_empty() => CompilationResult::Success {
                asm: pred,
                warnings,
            },
            (None, Some(contract), None, o) if o.trees.is_empty() => CompilationResult::Success {
                asm: contract,
                warnings,
            },
            (None, None, Some(script), o) if o.trees.is_empty() => CompilationResult::Success {
                asm: script,
                warnings,
            },
            (None, None, None, o) if !o.trees.is_empty() => CompilationResult::Library {
                warnings,
                exports: o,
            },
            (None, None, None, o) if o.trees.is_empty() => {
                todo!("do we want empty files to be valid programs?")
            }
            // Default to compiling an empty library if there is no code or invalid state
            _ => unimplemented!(
                "Multiple contracts, libraries, scripts, or predicates in a single file are \
                 unsupported."
            ),
        }
    } else {
        CompilationResult::Failure { errors, warnings }
    }
}
<<<<<<< HEAD

pub fn compile_to_bytecode<'sc>(
=======
pub fn compile_to_bytecode<'n, 'sc>(
>>>>>>> 1f3cfb51
    input: &'sc str,
    initial_namespace: &Namespace<'sc>,
    build_config: BuildConfig,
    dependency_graph: &mut HashMap<String, HashSet<String>>,
) -> BytecodeCompilationResult<'sc> {
    match compile_to_asm(input, initial_namespace, build_config, dependency_graph) {
        CompilationResult::Success {
            mut asm,
            mut warnings,
        } => {
            let mut asm_res = asm.to_bytecode();
            warnings.append(&mut asm_res.warnings);
            if asm_res.value.is_none() || !asm_res.errors.is_empty() {
                BytecodeCompilationResult::Failure {
                    warnings,
                    errors: asm_res.errors,
                }
            } else {
                // asm_res is confirmed to be Some(bytes).
                BytecodeCompilationResult::Success {
                    bytes: asm_res.value.unwrap(),
                    warnings,
                }
            }
        }
        CompilationResult::Failure { warnings, errors } => {
            BytecodeCompilationResult::Failure { warnings, errors }
        }
        CompilationResult::Library {
            warnings,
            exports: _exports,
        } => BytecodeCompilationResult::Library { warnings },
    }
}

fn perform_control_flow_analysis<'sc>(
    tree: &Option<TypedParseTree<'sc>>,
    tree_type: TreeType,
    dead_code_graph: &mut ControlFlowGraph<'sc>,
) -> (Vec<CompileWarning<'sc>>, Vec<CompileError<'sc>>) {
    match tree {
        Some(tree) => {
            match ControlFlowGraph::append_to_dead_code_graph(tree, tree_type, dead_code_graph) {
                Ok(_) => (),
                Err(e) => return (vec![], vec![e]),
            }
            let mut warnings = vec![];
            let mut errors = vec![];
            warnings.append(&mut dead_code_graph.find_dead_code());
            let graph = ControlFlowGraph::construct_return_path_graph(tree);
            errors.append(&mut graph.analyze_return_paths());
            (warnings, errors)
        }
        None => (vec![], vec![]),
    }
}
fn perform_control_flow_analysis_on_library_exports<'sc>(
    lib: &LibraryExports<'sc>,
    dead_code_graph: &mut ControlFlowGraph<'sc>,
) -> (Vec<CompileWarning<'sc>>, Vec<CompileError<'sc>>) {
    let mut warnings = vec![];
    let mut errors = vec![];
    for tree in &lib.trees {
        match ControlFlowGraph::append_to_dead_code_graph(tree, TreeType::Library, dead_code_graph)
        {
            Ok(_) => (),
            Err(e) => return (vec![], vec![e]),
        }
        warnings.append(&mut dead_code_graph.find_dead_code());
        let graph = ControlFlowGraph::construct_return_path_graph(tree);
        errors.append(&mut graph.analyze_return_paths());
    }
    (warnings, errors)
}

// strategy: parse top level things
// and if we encounter a function body or block, recursively call this function and build
// sub-nodes
fn parse_root_from_pairs<'sc>(
    input: impl Iterator<Item = Pair<'sc, Rule>>,
    config: Option<&BuildConfig>,
) -> CompileResult<'sc, HllParseTree<'sc>> {
    let path = config.map(|config| config.dir_of_code.clone());
    let mut warnings = Vec::new();
    let mut errors = Vec::new();
    let mut fuel_ast = HllParseTree {
        contract_ast: None,
        script_ast: None,
        predicate_ast: None,
        library_exports: vec![],
    };
    for block in input {
        let mut parse_tree = ParseTree::new(span::Span {
            span: block.as_span(),
            path: path.clone(),
        });
        let rule = block.as_rule();
        let input = block.clone().into_inner();
        let mut library_name = None;
        for pair in input {
            match pair.as_rule() {
                Rule::non_var_decl => {
                    let decl = check!(
                        Declaration::parse_non_var_from_pair(pair.clone(), config),
                        continue,
                        warnings,
                        errors
                    );
                    parse_tree.push(AstNode {
                        content: AstNodeContent::Declaration(decl),
                        span: span::Span {
                            span: pair.as_span(),
                            path: path.clone(),
                        },
                    });
                }
                Rule::use_statement => {
                    let stmt = check!(
                        UseStatement::parse_from_pair(pair.clone(), config),
                        continue,
                        warnings,
                        errors
                    );
                    parse_tree.push(AstNode {
                        content: AstNodeContent::UseStatement(stmt),
                        span: span::Span {
                            span: pair.as_span(),
                            path: path.clone(),
                        },
                    });
                }
                Rule::library_name => {
                    let lib_pair = pair.into_inner().next().unwrap();
                    library_name = Some(check!(
                        Ident::parse_from_pair(lib_pair, config),
                        continue,
                        warnings,
                        errors
                    ));
                }
                Rule::include_statement => {
                    // parse the include statement into a reference to a specific file
                    let include_statement = check!(
                        IncludeStatement::parse_from_pair(pair.clone(), config),
                        continue,
                        warnings,
                        errors
                    );
                    parse_tree.push(AstNode {
                        content: AstNodeContent::IncludeStatement(include_statement),
                        span: span::Span {
                            span: pair.as_span(),
                            path: path.clone(),
                        },
                    });
                }
                _ => unreachable!("{:?}", pair.as_str()),
            }
        }
        match rule {
            Rule::contract => {
                if fuel_ast.contract_ast.is_some() {
                    errors.push(CompileError::MultipleContracts(span::Span {
                        span: block.as_span(),
                        path: path.clone(),
                    }));
                } else {
                    fuel_ast.contract_ast = Some(parse_tree);
                }
            }
            Rule::script => {
                if fuel_ast.script_ast.is_some() {
                    errors.push(CompileError::MultipleScripts(span::Span {
                        span: block.as_span(),
                        path: path.clone(),
                    }));
                } else {
                    fuel_ast.script_ast = Some(parse_tree);
                }
            }
            Rule::predicate => {
                if fuel_ast.predicate_ast.is_some() {
                    errors.push(CompileError::MultiplePredicates(span::Span {
                        span: block.as_span(),
                        path: path.clone(),
                    }));
                } else {
                    fuel_ast.predicate_ast = Some(parse_tree);
                }
            }
            Rule::library => {
                fuel_ast.library_exports.push((
                    library_name.expect(
                        "Safe unwrap, because the core_lang enforces the library keyword is \
                         followed by a name. This is an invariant",
                    ),
                    parse_tree,
                ));
            }
            Rule::EOI => (),
            a => errors.push(CompileError::InvalidTopLevelItem(
                a,
                span::Span {
                    span: block.as_span(),
                    path: path.clone(),
                },
            )),
        }
    }

    ok(fuel_ast, warnings, errors)
}

#[test]
fn test_basic_prog() {
    let prog = parse(
        r#"
        contract;

    enum yo
    <T>
    where
    T: IsAThing
    {
        x: u32,
        y: MyStruct<u32>
    }

    enum  MyOtherSumType
    {
        x: u32,
        y: MyStruct<u32>
    }
        struct MyStruct<T> {
            field_name: u64,
            other_field: T,
        }


    fn generic_function
    <T>
    (arg1: u64,
    arg2: T)
    ->
    T
    where T: Display,
          T: Debug {
          let x: MyStruct =
          MyStruct
          {
              field_name:
              5
          };
          return
          match
            arg1
          {
               1
               => true,
               _ => { return false; },
          };
    }

    struct MyStruct {
        test: string,
    }



    use stdlib::println;

    trait MyTrait {
        // interface points
        fn myfunc(x: int) -> unit;
        } {
        // methods
        fn calls_interface_fn(x: int) -> unit {
            // declare a byte
            let x = 0b10101111;
            let mut y = 0b11111111;
            self.interface_fn(x);
        }
    }

    pub fn prints_number_five() -> u8 {
        let x: u8 = 5;
        let reference_to_x = ref x;
        let second_value_of_x = deref x; // u8 is `Copy` so this clones
        println(x);
         x.to_string();
         let some_list = [
         5,
         10 + 3 / 2,
         func_app(my_args, (so_many_args))];
        return 5;
    }
    "#,
        None,
    );
    let mut warnings: Vec<CompileWarning> = Vec::new();
    let mut errors: Vec<CompileError> = Vec::new();
    prog.unwrap(&mut warnings, &mut errors);
}
#[test]
fn test_parenthesized() {
    let prog = parse(
        r#"
        contract;
        pub fn some_abi_func() -> unit {
            let x = (5 + 6 / (1 + (2 / 1) + 4));
            return;
        }
    "#,
        None,
    );
    let mut warnings: Vec<CompileWarning> = Vec::new();
    let mut errors: Vec<CompileError> = Vec::new();
    prog.unwrap(&mut warnings, &mut errors);
}

#[test]
fn test_unary_ordering() {
    use crate::parse_tree::declaration::FunctionDeclaration;
    let prog = parse(
        r#"
    script;
    fn main() -> bool {
        let a = true;
        let b = true;
        !a && b;
    }"#,
        None,
    );
    let mut warnings: Vec<CompileWarning> = Vec::new();
    let mut errors: Vec<CompileError> = Vec::new();
    let prog = prog.unwrap(&mut warnings, &mut errors);
    // this should parse as `(!a) && b`, not `!(a && b)`. So, the top level
    // expression should be `&&`
    if let AstNode {
        content:
            AstNodeContent::Declaration(Declaration::FunctionDeclaration(FunctionDeclaration {
                body,
                ..
            })),
        ..
    } = &prog.script_ast.unwrap().root_nodes[0]
    {
        if let AstNode {
            content: AstNodeContent::Expression(Expression::LazyOperator { op, .. }),
            ..
        } = &body.contents[2]
        {
            assert_eq!(op, &LazyOp::And)
        } else {
            panic!("Was not lazy operator.")
        }
    } else {
        panic!("Was not ast node")
    };
}

/// We want compile errors and warnings to retain their ordering, since typically
/// they are grouped by relevance. However, we want to deduplicate them.
/// Stdlib dedup in Rust assumes sorted data for efficiency, but we don't want that.
/// A hash set would also mess up the order, so this is just a brute force way of doing it
/// with a vector.
fn dedup_unsorted<T: PartialEq + std::hash::Hash>(mut data: Vec<T>) -> Vec<T> {
    use smallvec::SmallVec;
    use std::collections::hash_map::{DefaultHasher, Entry};
    use std::hash::Hasher;

    let mut write_index = 0;
    let mut indexes: HashMap<u64, SmallVec<[usize; 1]>> = HashMap::with_capacity(data.len());
    for read_index in 0..data.len() {
        let hash = {
            let mut hasher = DefaultHasher::new();
            data[read_index].hash(&mut hasher);
            hasher.finish()
        };
        let index_vec = match indexes.entry(hash) {
            Entry::Occupied(oe) => {
                if oe
                    .get()
                    .iter()
                    .any(|index| data[*index] == data[read_index])
                {
                    continue;
                }
                oe.into_mut()
            }
            Entry::Vacant(ve) => ve.insert(SmallVec::new()),
        };
        data.swap(write_index, read_index);
        index_vec.push(write_index);
        write_index += 1;
    }
    data.truncate(write_index);
    data
}<|MERGE_RESOLUTION|>--- conflicted
+++ resolved
@@ -464,12 +464,7 @@
         CompilationResult::Failure { errors, warnings }
     }
 }
-<<<<<<< HEAD
-
-pub fn compile_to_bytecode<'sc>(
-=======
 pub fn compile_to_bytecode<'n, 'sc>(
->>>>>>> 1f3cfb51
     input: &'sc str,
     initial_namespace: &Namespace<'sc>,
     build_config: BuildConfig,
