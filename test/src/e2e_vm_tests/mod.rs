--- conflicted
+++ resolved
@@ -68,11 +68,8 @@
         ("array_dynamic_oob", ProgramState::Revert(1)),
         ("array_generics", ProgramState::Return(1)), // true
         ("block_height", ProgramState::Return(1)),   // true
-<<<<<<< HEAD
-        ("use_full_path_names", ProgramState::Return(1))
-=======
+        ("use_full_path_names", ProgramState::Return(1)),
         ("valid_impurity", ProgramState::Return(0)), // true
->>>>>>> cf89c080
     ];
 
     project_names.into_iter().for_each(|(name, res)| {
